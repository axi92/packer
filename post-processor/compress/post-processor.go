package compress

import (
	"archive/tar"
	"archive/zip"
	"compress/gzip"
	"context"
	"fmt"
	"io"
	"os"
	"path/filepath"
	"regexp"
	"runtime"

	"github.com/biogo/hts/bgzf"
	"github.com/hashicorp/packer/common"
	"github.com/hashicorp/packer/helper/config"
	"github.com/hashicorp/packer/packer"
	"github.com/hashicorp/packer/template/interpolate"
	"github.com/klauspost/pgzip"
	"github.com/pierrec/lz4"
	"github.com/ulikunitz/xz"
)

var (
	// ErrInvalidCompressionLevel is returned when the compression level passed
	// to gzip is not in the expected range. See compress/flate for details.
	ErrInvalidCompressionLevel = fmt.Errorf(
		"Invalid compression level. Expected an integer from -1 to 9.")

	ErrWrongInputCount = fmt.Errorf(
		"Can only have 1 input file when not using tar/zip")

	filenamePattern = regexp.MustCompile(`(?:\.([a-z0-9]+))`)
)

type Config struct {
	common.PackerConfig `mapstructure:",squash"`

	// Fields from config file
	OutputPath       string `mapstructure:"output"`
	Format           string `mapstructure:"format"`
	CompressionLevel int    `mapstructure:"compression_level"`

	// Derived fields
	Archive   string
	Algorithm string

	ctx interpolate.Context
}

type PostProcessor struct {
	config Config
}

func (p *PostProcessor) Configure(raws ...interface{}) error {
	err := config.Decode(&p.config, &config.DecodeOpts{
		Interpolate:        true,
		InterpolateContext: &p.config.ctx,
		InterpolateFilter: &interpolate.RenderFilter{
			Exclude: []string{"output"},
		},
	}, raws...)
	if err != nil {
		return err
	}

	errs := new(packer.MultiError)

	// If there is no explicit number of Go threads to use, then set it
	if os.Getenv("GOMAXPROCS") == "" {
		runtime.GOMAXPROCS(runtime.NumCPU())
	}

	if p.config.OutputPath == "" {
		p.config.OutputPath = "packer_{{.BuildName}}_{{.BuilderType}}"
	}

	if p.config.CompressionLevel > pgzip.BestCompression {
		p.config.CompressionLevel = pgzip.BestCompression
	}
	// Technically 0 means "don't compress" but I don't know how to
	// differentiate between "user entered zero" and "user entered nothing".
	// Also, why bother creating a compressed file with zero compression?
	if p.config.CompressionLevel == -1 || p.config.CompressionLevel == 0 {
		p.config.CompressionLevel = pgzip.DefaultCompression
	}

	if err = interpolate.Validate(p.config.OutputPath, &p.config.ctx); err != nil {
		errs = packer.MultiErrorAppend(
			errs, fmt.Errorf("Error parsing target template: %s", err))
	}

	p.config.detectFromFilename()

	if len(errs.Errors) > 0 {
		return errs
	}

	return nil
}

<<<<<<< HEAD
func (p *PostProcessor) PostProcess(ctx context.Context, ui packer.Ui, artifact packer.Artifact) (packer.Artifact, bool, error) {
=======
func (p *PostProcessor) PostProcess(ui packer.Ui, artifact packer.Artifact) (packer.Artifact, bool, bool, error) {
>>>>>>> b7d62b2a

	// These are extra variables that will be made available for interpolation.
	p.config.ctx.Data = map[string]string{
		"BuildName":   p.config.PackerBuildName,
		"BuilderType": p.config.PackerBuilderType,
	}

	target, err := interpolate.Render(p.config.OutputPath, &p.config.ctx)
	if err != nil {
		return nil, false, false, fmt.Errorf("Error interpolating output value: %s", err)
	} else {
		fmt.Println(target)
	}

	newArtifact := &Artifact{Path: target}

	if err = os.MkdirAll(filepath.Dir(target), os.FileMode(0755)); err != nil {
		return nil, false, false, fmt.Errorf(
			"Unable to create dir for archive %s: %s", target, err)
	}
	outputFile, err := os.Create(target)
	if err != nil {
		return nil, false, false, fmt.Errorf(
			"Unable to create archive %s: %s", target, err)
	}
	defer outputFile.Close()

	// Setup output interface. If we're using compression, output is a
	// compression writer. Otherwise it's just a file.
	var output io.WriteCloser
	switch p.config.Algorithm {
	case "bgzf":
		ui.Say(fmt.Sprintf("Using bgzf compression with %d cores for %s",
			runtime.GOMAXPROCS(-1), target))
		output, err = makeBGZFWriter(outputFile, p.config.CompressionLevel)
		defer output.Close()
	case "lz4":
		ui.Say(fmt.Sprintf("Using lz4 compression with %d cores for %s",
			runtime.GOMAXPROCS(-1), target))
		output, err = makeLZ4Writer(outputFile, p.config.CompressionLevel)
		defer output.Close()
	case "xz":
		ui.Say(fmt.Sprintf("Using xz compression with 1 core for %s (library does not support MT)",
			target))
		output, err = makeXZWriter(outputFile)
		defer output.Close()
	case "pgzip":
		ui.Say(fmt.Sprintf("Using pgzip compression with %d cores for %s",
			runtime.GOMAXPROCS(-1), target))
		output, err = makePgzipWriter(outputFile, p.config.CompressionLevel)
		defer output.Close()
	default:
		output = outputFile
	}

	compression := p.config.Algorithm
	if compression == "" {
		compression = "no compression"
	}

	// Build an archive, if we're supposed to do that.
	switch p.config.Archive {
	case "tar":
		ui.Say(fmt.Sprintf("Tarring %s with %s", target, compression))
		err = createTarArchive(artifact.Files(), output)
		if err != nil {
			return nil, false, false, fmt.Errorf("Error creating tar: %s", err)
		}
	case "zip":
		ui.Say(fmt.Sprintf("Zipping %s", target))
		err = createZipArchive(artifact.Files(), output)
		if err != nil {
			return nil, false, false, fmt.Errorf("Error creating zip: %s", err)
		}
	default:
		// Filename indicates no tarball (just compress) so we'll do an io.Copy
		// into our compressor.
		if len(artifact.Files()) != 1 {
			return nil, false, false, fmt.Errorf(
				"Can only have 1 input file when not using tar/zip. Found %d "+
					"files: %v", len(artifact.Files()), artifact.Files())
		}
		archiveFile := artifact.Files()[0]
		ui.Say(fmt.Sprintf("Archiving %s with %s", archiveFile, compression))

		source, err := os.Open(archiveFile)
		if err != nil {
			return nil, false, false, fmt.Errorf(
				"Failed to open source file %s for reading: %s",
				archiveFile, err)
		}
		defer source.Close()

		if _, err = io.Copy(output, source); err != nil {
			return nil, false, false, fmt.Errorf("Failed to compress %s: %s",
				archiveFile, err)
		}
	}

	ui.Say(fmt.Sprintf("Archive %s completed", target))

	return newArtifact, false, false, nil
}

func (config *Config) detectFromFilename() {
	var result [][]string

	extensions := map[string]string{
		"tar":  "tar",
		"zip":  "zip",
		"gz":   "pgzip",
		"lz4":  "lz4",
		"bgzf": "bgzf",
		"xz":   "xz",
	}

	if config.Format == "" {
		result = filenamePattern.FindAllStringSubmatch(config.OutputPath, -1)
	} else {
		result = filenamePattern.FindAllStringSubmatch(fmt.Sprintf("%s.%s", config.OutputPath, config.Format), -1)
	}

	// No dots. Bail out with defaults.
	if len(result) == 0 {
		config.Algorithm = "pgzip"
		config.Archive = "tar"
		return
	}

	// Parse the last two .groups, if they're there
	lastItem := result[len(result)-1][1]
	var nextToLastItem string
	if len(result) == 1 {
		nextToLastItem = ""
	} else {
		nextToLastItem = result[len(result)-2][1]
	}

	// Should we make an archive? E.g. tar or zip?
	if nextToLastItem == "tar" {
		config.Archive = "tar"
	}
	if lastItem == "zip" || lastItem == "tar" {
		config.Archive = lastItem
		// Tar or zip is our final artifact. Bail out.
		return
	}

	// Should we compress the artifact?
	algorithm, ok := extensions[lastItem]
	if ok {
		config.Algorithm = algorithm
		// We found our compression algorithm. Bail out.
		return
	}

	// We didn't match a known compression format. Default to tar + pgzip
	config.Algorithm = "pgzip"
	config.Archive = "tar"
	return
}

func makeBGZFWriter(output io.WriteCloser, compressionLevel int) (io.WriteCloser, error) {
	bgzfWriter, err := bgzf.NewWriterLevel(output, compressionLevel, runtime.GOMAXPROCS(-1))
	if err != nil {
		return nil, ErrInvalidCompressionLevel
	}
	return bgzfWriter, nil
}

func makeLZ4Writer(output io.WriteCloser, compressionLevel int) (io.WriteCloser, error) {
	lzwriter := lz4.NewWriter(output)
	if compressionLevel > gzip.DefaultCompression {
		lzwriter.Header.HighCompression = true
	}
	return lzwriter, nil
}

func makeXZWriter(output io.WriteCloser) (io.WriteCloser, error) {
	xzwriter, err := xz.NewWriter(output)
	if err != nil {
		return nil, err
	}
	return xzwriter, nil
}

func makePgzipWriter(output io.WriteCloser, compressionLevel int) (io.WriteCloser, error) {
	gzipWriter, err := pgzip.NewWriterLevel(output, compressionLevel)
	if err != nil {
		return nil, ErrInvalidCompressionLevel
	}
	gzipWriter.SetConcurrency(500000, runtime.GOMAXPROCS(-1))
	return gzipWriter, nil
}

func createTarArchive(files []string, output io.WriteCloser) error {
	archive := tar.NewWriter(output)
	defer archive.Close()

	for _, path := range files {
		file, err := os.Open(path)
		if err != nil {
			return fmt.Errorf("Unable to read file %s: %s", path, err)
		}
		defer file.Close()

		fi, err := file.Stat()
		if err != nil {
			return fmt.Errorf("Unable to get fileinfo for %s: %s", path, err)
		}

		header, err := tar.FileInfoHeader(fi, path)
		if err != nil {
			return fmt.Errorf("Failed to create tar header for %s: %s", path, err)
		}

		// workaround for archive format on go >=1.10
		setHeaderFormat(header)

		if err := archive.WriteHeader(header); err != nil {
			return fmt.Errorf("Failed to write tar header for %s: %s", path, err)
		}

		if _, err := io.Copy(archive, file); err != nil {
			return fmt.Errorf("Failed to copy %s data to archive: %s", path, err)
		}
	}
	return nil
}

func createZipArchive(files []string, output io.WriteCloser) error {
	archive := zip.NewWriter(output)
	defer archive.Close()

	for _, path := range files {
		path = filepath.ToSlash(path)

		source, err := os.Open(path)
		if err != nil {
			return fmt.Errorf("Unable to read file %s: %s", path, err)
		}
		defer source.Close()

		target, err := archive.Create(path)
		if err != nil {
			return fmt.Errorf("Failed to add zip header for %s: %s", path, err)
		}

		_, err = io.Copy(target, source)
		if err != nil {
			return fmt.Errorf("Failed to copy %s data to archive: %s", path, err)
		}
	}
	return nil
}<|MERGE_RESOLUTION|>--- conflicted
+++ resolved
@@ -100,11 +100,7 @@
 	return nil
 }
 
-<<<<<<< HEAD
-func (p *PostProcessor) PostProcess(ctx context.Context, ui packer.Ui, artifact packer.Artifact) (packer.Artifact, bool, error) {
-=======
-func (p *PostProcessor) PostProcess(ui packer.Ui, artifact packer.Artifact) (packer.Artifact, bool, bool, error) {
->>>>>>> b7d62b2a
+func (p *PostProcessor) PostProcess(ctx context.Context, ui packer.Ui, artifact packer.Artifact) (packer.Artifact, bool, bool, error) {
 
 	// These are extra variables that will be made available for interpolation.
 	p.config.ctx.Data = map[string]string{
