// This package implements a provisioner for Packer that uses
// Chef to provision the remote machine, specifically with chef-client (that is,
// with a Chef server).
package chefclient

import (
	"bytes"
	"encoding/json"
	"fmt"
	"io/ioutil"
	"os"
	"os/exec"
	"path/filepath"
	"strings"

	"github.com/mitchellh/packer/common"
	"github.com/mitchellh/packer/common/uuid"
	"github.com/mitchellh/packer/helper/config"
	"github.com/mitchellh/packer/packer"
	"github.com/mitchellh/packer/template/interpolate"
)

type Config struct {
	common.PackerConfig `mapstructure:",squash"`

	ChefEnvironment      string `mapstructure:"chef_environment"`
	SslVerifyMode        string `mapstructure:"ssl_verify_mode"`
	ConfigTemplate       string `mapstructure:"config_template"`
	ExecuteCommand       string `mapstructure:"execute_command"`
	InstallCommand       string `mapstructure:"install_command"`
	Json                 map[string]interface{}
	NodeName             string   `mapstructure:"node_name"`
	PreventSudo          bool     `mapstructure:"prevent_sudo"`
	RunList              []string `mapstructure:"run_list"`
	ServerUrl            string   `mapstructure:"server_url"`
	SkipCleanClient      bool     `mapstructure:"skip_clean_client"`
	SkipCleanNode        bool     `mapstructure:"skip_clean_node"`
	SkipInstall          bool     `mapstructure:"skip_install"`
	StagingDir           string   `mapstructure:"staging_directory"`
	ClientKey            string   `mapstructure:"client_key"`
	ValidationKeyPath    string   `mapstructure:"validation_key_path"`
	ValidationClientName string   `mapstructure:"validation_client_name"`

	ctx interpolate.Context
}

type Provisioner struct {
	config Config
}

type ConfigTemplate struct {
	NodeName             string
	ServerUrl            string
	ClientKey            string
	ValidationKeyPath    string
	ValidationClientName string
	ChefEnvironment      string
	SslVerifyMode        string
}

type ExecuteTemplate struct {
	ConfigPath string
	JsonPath   string
	Sudo       bool
}

type InstallChefTemplate struct {
	Sudo bool
}

func (p *Provisioner) Prepare(raws ...interface{}) error {
	err := config.Decode(&p.config, &config.DecodeOpts{
		Interpolate: true,
		InterpolateFilter: &interpolate.RenderFilter{
			Exclude: []string{
				"execute_command",
				"install_command",
			},
		},
	}, raws...)
	if err != nil {
		return err
	}

<<<<<<< HEAD
=======
	p.config.tpl, err = packer.NewConfigTemplate()
	if err != nil {
		return err
	}
	p.config.tpl.UserVars = p.config.PackerUserVars

	// Accumulate any errors
	errs := common.CheckUnusedConfig(md)

	templates := map[string]*string{
		"chef_environment":       &p.config.ChefEnvironment,
		"ssl_verify_mode":        &p.config.SslVerifyMode,
		"config_template":        &p.config.ConfigTemplate,
		"node_name":              &p.config.NodeName,
		"staging_dir":            &p.config.StagingDir,
		"chef_server_url":        &p.config.ServerUrl,
		"execute_command":        &p.config.ExecuteCommand,
		"install_command":        &p.config.InstallCommand,
		"client_key":             &p.config.ClientKey,
		"validation_key_path":    &p.config.ValidationKeyPath,
		"validation_client_name": &p.config.ValidationClientName,
	}

	for n, ptr := range templates {
		var err error
		*ptr, err = p.config.tpl.Process(*ptr, nil)
		if err != nil {
			errs = packer.MultiErrorAppend(
				errs, fmt.Errorf("Error processing %s: %s", n, err))
		}
	}

>>>>>>> 4735ab00
	if p.config.ExecuteCommand == "" {
		p.config.ExecuteCommand = "{{if .Sudo}}sudo {{end}}chef-client " +
			"--no-color -c {{.ConfigPath}} -j {{.JsonPath}}"
	}

	if p.config.InstallCommand == "" {
		p.config.InstallCommand = "curl -L " +
			"https://www.opscode.com/chef/install.sh | " +
			"{{if .Sudo}}sudo {{end}}bash"
	}

	if p.config.RunList == nil {
		p.config.RunList = make([]string, 0)
	}

	if p.config.StagingDir == "" {
		p.config.StagingDir = "/tmp/packer-chef-client"
	}

	var errs *packer.MultiError
	if p.config.ConfigTemplate != "" {
		fi, err := os.Stat(p.config.ConfigTemplate)
		if err != nil {
			errs = packer.MultiErrorAppend(
				errs, fmt.Errorf("Bad config template path: %s", err))
		} else if fi.IsDir() {
			errs = packer.MultiErrorAppend(
				errs, fmt.Errorf("Config template path must be a file: %s", err))
		}
	}

	if p.config.ServerUrl == "" {
		errs = packer.MultiErrorAppend(
			errs, fmt.Errorf("server_url must be set"))
	}

	jsonValid := true
	for k, v := range p.config.Json {
		p.config.Json[k], err = p.deepJsonFix(k, v)
		if err != nil {
			errs = packer.MultiErrorAppend(
				errs, fmt.Errorf("Error processing JSON: %s", err))
			jsonValid = false
		}
	}

	if jsonValid {
		// Process the user variables within the JSON and set the JSON.
		// Do this early so that we can validate and show errors.
		p.config.Json, err = p.processJsonUserVars()
		if err != nil {
			errs = packer.MultiErrorAppend(
				errs, fmt.Errorf("Error processing user variables in JSON: %s", err))
		}
	}

	if errs != nil && len(errs.Errors) > 0 {
		return errs
	}

	return nil
}

func (p *Provisioner) Provision(ui packer.Ui, comm packer.Communicator) error {

	nodeName := p.config.NodeName
	if nodeName == "" {
		nodeName = fmt.Sprintf("packer-%s", uuid.TimeOrderedUUID())
	}
	remoteValidationKeyPath := ""
	serverUrl := p.config.ServerUrl

	if !p.config.SkipInstall {
		if err := p.installChef(ui, comm); err != nil {
			return fmt.Errorf("Error installing Chef: %s", err)
		}
	}

	if err := p.createDir(ui, comm, p.config.StagingDir); err != nil {
		return fmt.Errorf("Error creating staging directory: %s", err)
	}

	if p.config.ClientKey == "" {
		p.config.ClientKey = fmt.Sprintf("%s/client.pem", p.config.StagingDir)
	}

	if p.config.ValidationKeyPath != "" {
		remoteValidationKeyPath = fmt.Sprintf("%s/validation.pem", p.config.StagingDir)
		if err := p.copyValidationKey(ui, comm, remoteValidationKeyPath); err != nil {
			return fmt.Errorf("Error copying validation key: %s", err)
		}
	}

	configPath, err := p.createConfig(
		ui, comm, nodeName, serverUrl, p.config.ClientKey, remoteValidationKeyPath, p.config.ValidationClientName, p.config.ChefEnvironment, p.config.SslVerifyMode)
	if err != nil {
		return fmt.Errorf("Error creating Chef config file: %s", err)
	}

	jsonPath, err := p.createJson(ui, comm)
	if err != nil {
		return fmt.Errorf("Error creating JSON attributes: %s", err)
	}

	err = p.executeChef(ui, comm, configPath, jsonPath)
	if !p.config.SkipCleanNode {
		if err2 := p.cleanNode(ui, comm, nodeName); err2 != nil {
			return fmt.Errorf("Error cleaning up chef node: %s", err2)
		}
	}

	if !p.config.SkipCleanClient {
		if err2 := p.cleanClient(ui, comm, nodeName); err2 != nil {
			return fmt.Errorf("Error cleaning up chef client: %s", err2)
		}
	}

	if err != nil {
		return fmt.Errorf("Error executing Chef: %s", err)
	}

	if err := p.removeDir(ui, comm, p.config.StagingDir); err != nil {
		return fmt.Errorf("Error removing /etc/chef directory: %s", err)
	}

	return nil
}

func (p *Provisioner) Cancel() {
	// Just hard quit. It isn't a big deal if what we're doing keeps
	// running on the other side.
	os.Exit(0)
}

func (p *Provisioner) uploadDirectory(ui packer.Ui, comm packer.Communicator, dst string, src string) error {
	if err := p.createDir(ui, comm, dst); err != nil {
		return err
	}

	// Make sure there is a trailing "/" so that the directory isn't
	// created on the other side.
	if src[len(src)-1] != '/' {
		src = src + "/"
	}

	return comm.UploadDir(dst, src, nil)
}

func (p *Provisioner) createConfig(ui packer.Ui, comm packer.Communicator, nodeName string, serverUrl string, clientKey string, remoteKeyPath string, validationClientName string, chefEnvironment string, sslVerifyMode string) (string, error) {
	ui.Message("Creating configuration file 'client.rb'")

	// Read the template
	tpl := DefaultConfigTemplate
	if p.config.ConfigTemplate != "" {
		f, err := os.Open(p.config.ConfigTemplate)
		if err != nil {
			return "", err
		}
		defer f.Close()

		tplBytes, err := ioutil.ReadAll(f)
		if err != nil {
			return "", err
		}

		tpl = string(tplBytes)
	}

	ctx := p.config.ctx
	ctx.Data = &ConfigTemplate{
		NodeName:             nodeName,
		ServerUrl:            serverUrl,
		ClientKey:            clientKey,
		ValidationKeyPath:    remoteKeyPath,
		ValidationClientName: validationClientName,
		ChefEnvironment:      chefEnvironment,
		SslVerifyMode:        sslVerifyMode,
	}
	configString, err := interpolate.Render(tpl, &ctx)
	if err != nil {
		return "", err
	}

	remotePath := filepath.ToSlash(filepath.Join(p.config.StagingDir, "client.rb"))
	if err := comm.Upload(remotePath, bytes.NewReader([]byte(configString)), nil); err != nil {
		return "", err
	}

	return remotePath, nil
}

func (p *Provisioner) createJson(ui packer.Ui, comm packer.Communicator) (string, error) {
	ui.Message("Creating JSON attribute file")

	jsonData := make(map[string]interface{})

	// Copy the configured JSON
	for k, v := range p.config.Json {
		jsonData[k] = v
	}

	// Set the run list if it was specified
	if len(p.config.RunList) > 0 {
		jsonData["run_list"] = p.config.RunList
	}

	jsonBytes, err := json.MarshalIndent(jsonData, "", "  ")
	if err != nil {
		return "", err
	}

	// Upload the bytes
	remotePath := filepath.ToSlash(filepath.Join(p.config.StagingDir, "first-boot.json"))
	if err := comm.Upload(remotePath, bytes.NewReader(jsonBytes), nil); err != nil {
		return "", err
	}

	return remotePath, nil
}

func (p *Provisioner) createDir(ui packer.Ui, comm packer.Communicator, dir string) error {
	ui.Message(fmt.Sprintf("Creating directory: %s", dir))

	mkdirCmd := fmt.Sprintf("mkdir -p '%s'", dir)
	if !p.config.PreventSudo {
		mkdirCmd = "sudo " + mkdirCmd
	}

	cmd := &packer.RemoteCmd{
		Command: mkdirCmd,
	}

	if err := cmd.StartWithUi(comm, ui); err != nil {
		return err
	}

	if cmd.ExitStatus != 0 {
		return fmt.Errorf("Non-zero exit status.")
	}

	return nil
}

func (p *Provisioner) cleanNode(ui packer.Ui, comm packer.Communicator, node string) error {
	ui.Say("Cleaning up chef node...")
	app := fmt.Sprintf("knife node delete %s -y", node)

	cmd := exec.Command("sh", "-c", app)
	out, err := cmd.Output()

	ui.Message(fmt.Sprintf("%s", out))

	if err != nil {
		return err
	}

	return nil
}

func (p *Provisioner) cleanClient(ui packer.Ui, comm packer.Communicator, node string) error {
	ui.Say("Cleaning up chef client...")
	app := fmt.Sprintf("knife client delete %s -y", node)

	cmd := exec.Command("sh", "-c", app)
	out, err := cmd.Output()

	ui.Message(fmt.Sprintf("%s", out))

	if err != nil {
		return err
	}

	return nil
}

func (p *Provisioner) removeDir(ui packer.Ui, comm packer.Communicator, dir string) error {
	ui.Message(fmt.Sprintf("Removing directory: %s", dir))

	rmCmd := fmt.Sprintf("rm -rf '%s'", dir)
	if !p.config.PreventSudo {
		rmCmd = "sudo " + rmCmd
	}

	cmd := &packer.RemoteCmd{
		Command: rmCmd,
	}

	if err := cmd.StartWithUi(comm, ui); err != nil {
		return err
	}

	return nil
}

func (p *Provisioner) executeChef(ui packer.Ui, comm packer.Communicator, config string, json string) error {
	p.config.ctx.Data = &ExecuteTemplate{
		ConfigPath: config,
		JsonPath:   json,
		Sudo:       !p.config.PreventSudo,
	}
	command, err := interpolate.Render(p.config.ExecuteCommand, &p.config.ctx)
	if err != nil {
		return err
	}

	ui.Message(fmt.Sprintf("Executing Chef: %s", command))

	cmd := &packer.RemoteCmd{
		Command: command,
	}

	if err := cmd.StartWithUi(comm, ui); err != nil {
		return err
	}

	if cmd.ExitStatus != 0 {
		return fmt.Errorf("Non-zero exit status: %d", cmd.ExitStatus)
	}

	return nil
}

func (p *Provisioner) installChef(ui packer.Ui, comm packer.Communicator) error {
	ui.Message("Installing Chef...")

	p.config.ctx.Data = &InstallChefTemplate{
		Sudo: !p.config.PreventSudo,
	}
	command, err := interpolate.Render(p.config.InstallCommand, &p.config.ctx)
	if err != nil {
		return err
	}

	cmd := &packer.RemoteCmd{Command: command}
	if err := cmd.StartWithUi(comm, ui); err != nil {
		return err
	}

	if cmd.ExitStatus != 0 {
		return fmt.Errorf(
			"Install script exited with non-zero exit status %d", cmd.ExitStatus)
	}

	return nil
}

func (p *Provisioner) copyValidationKey(ui packer.Ui, comm packer.Communicator, remotePath string) error {
	ui.Message("Uploading validation key...")

	// First upload the validation key to a writable location
	f, err := os.Open(p.config.ValidationKeyPath)
	if err != nil {
		return err
	}
	defer f.Close()

	if err := comm.Upload(remotePath, f, nil); err != nil {
		return err
	}

	return nil
}

func (p *Provisioner) deepJsonFix(key string, current interface{}) (interface{}, error) {
	if current == nil {
		return nil, nil
	}

	switch c := current.(type) {
	case []interface{}:
		val := make([]interface{}, len(c))
		for i, v := range c {
			var err error
			val[i], err = p.deepJsonFix(fmt.Sprintf("%s[%d]", key, i), v)
			if err != nil {
				return nil, err
			}
		}

		return val, nil
	case []uint8:
		return string(c), nil
	case map[interface{}]interface{}:
		val := make(map[string]interface{})
		for k, v := range c {
			ks, ok := k.(string)
			if !ok {
				return nil, fmt.Errorf("%s: key is not string", key)
			}

			var err error
			val[ks], err = p.deepJsonFix(
				fmt.Sprintf("%s.%s", key, ks), v)
			if err != nil {
				return nil, err
			}
		}

		return val, nil
	default:
		return current, nil
	}
}

func (p *Provisioner) processJsonUserVars() (map[string]interface{}, error) {
	jsonBytes, err := json.Marshal(p.config.Json)
	if err != nil {
		// This really shouldn't happen since we literally just unmarshalled
		panic(err)
	}

	// Copy the user variables so that we can restore them later, and
	// make sure we make the quotes JSON-friendly in the user variables.
	originalUserVars := make(map[string]string)
	for k, v := range p.config.ctx.UserVariables {
		originalUserVars[k] = v
	}

	// Make sure we reset them no matter what
	defer func() {
		p.config.ctx.UserVariables = originalUserVars
	}()

	// Make the current user variables JSON string safe.
	for k, v := range p.config.ctx.UserVariables {
		v = strings.Replace(v, `\`, `\\`, -1)
		v = strings.Replace(v, `"`, `\"`, -1)
		p.config.ctx.UserVariables[k] = v
	}

	// Process the bytes with the template processor
	p.config.ctx.Data = nil
	jsonBytesProcessed, err := interpolate.Render(string(jsonBytes), &p.config.ctx)
	if err != nil {
		return nil, err
	}

	var result map[string]interface{}
	if err := json.Unmarshal([]byte(jsonBytesProcessed), &result); err != nil {
		return nil, err
	}

	return result, nil
}

var DefaultConfigTemplate = `
log_level        :info
log_location     STDOUT
chef_server_url  "{{.ServerUrl}}"
client_key       "{{.ClientKey}}"
{{if ne .ValidationClientName ""}}
validation_client_name "{{.ValidationClientName}}"
{{else}}
validation_client_name "chef-validator"
{{end}}
{{if ne .ValidationKeyPath ""}}
validation_key "{{.ValidationKeyPath}}"
{{end}}
node_name "{{.NodeName}}"
{{if ne .ChefEnvironment ""}}
environment "{{.ChefEnvironment}}"
{{end}}
{{if ne .SslVerifyMode ""}}
ssl_verify_mode :{{.SslVerifyMode}}
{{end}}
`<|MERGE_RESOLUTION|>--- conflicted
+++ resolved
@@ -82,41 +82,6 @@
 		return err
 	}
 
-<<<<<<< HEAD
-=======
-	p.config.tpl, err = packer.NewConfigTemplate()
-	if err != nil {
-		return err
-	}
-	p.config.tpl.UserVars = p.config.PackerUserVars
-
-	// Accumulate any errors
-	errs := common.CheckUnusedConfig(md)
-
-	templates := map[string]*string{
-		"chef_environment":       &p.config.ChefEnvironment,
-		"ssl_verify_mode":        &p.config.SslVerifyMode,
-		"config_template":        &p.config.ConfigTemplate,
-		"node_name":              &p.config.NodeName,
-		"staging_dir":            &p.config.StagingDir,
-		"chef_server_url":        &p.config.ServerUrl,
-		"execute_command":        &p.config.ExecuteCommand,
-		"install_command":        &p.config.InstallCommand,
-		"client_key":             &p.config.ClientKey,
-		"validation_key_path":    &p.config.ValidationKeyPath,
-		"validation_client_name": &p.config.ValidationClientName,
-	}
-
-	for n, ptr := range templates {
-		var err error
-		*ptr, err = p.config.tpl.Process(*ptr, nil)
-		if err != nil {
-			errs = packer.MultiErrorAppend(
-				errs, fmt.Errorf("Error processing %s: %s", n, err))
-		}
-	}
-
->>>>>>> 4735ab00
 	if p.config.ExecuteCommand == "" {
 		p.config.ExecuteCommand = "{{if .Sudo}}sudo {{end}}chef-client " +
 			"--no-color -c {{.ConfigPath}} -j {{.JsonPath}}"
