--- conflicted
+++ resolved
@@ -45,11 +45,7 @@
 	return
 }
 
-<<<<<<< HEAD
-func (p *postProcessor) PostProcess(ctx context.Context, ui packer.Ui, a packer.Artifact) (packer.Artifact, bool, error) {
-=======
-func (p *postProcessor) PostProcess(ui packer.Ui, a packer.Artifact) (packer.Artifact, bool, bool, error) {
->>>>>>> b7d62b2a
+func (p *postProcessor) PostProcess(ctx context.Context, ui packer.Ui, a packer.Artifact) (packer.Artifact, bool, bool, error) {
 	nextId := p.mux.NextId()
 	server := newServerWithMux(p.mux, nextId)
 	server.RegisterArtifact(a)
@@ -108,11 +104,7 @@
 	}
 
 	streamId = 0
-<<<<<<< HEAD
-	artifactResult, keep, err := p.p.PostProcess(p.context, client.Ui(), client.Artifact())
-=======
-	artifactResult, keep, forceOverride, err := p.p.PostProcess(client.Ui(), client.Artifact())
->>>>>>> b7d62b2a
+	artifactResult, keep, forceOverride, err := p.p.PostProcess(p.context, client.Ui(), client.Artifact())
 	if err == nil && artifactResult != nil {
 		streamId = p.mux.NextId()
 		server := newServerWithMux(p.mux, streamId)
