package packer

import "context"

// MockPostProcessor is an implementation of PostProcessor that can be
// used for tests.
type MockPostProcessor struct {
	ArtifactId    string
	Keep          bool
	ForceOverride bool
	Error         error

	ConfigureCalled  bool
	ConfigureConfigs []interface{}
	ConfigureError   error

	PostProcessCalled   bool
	PostProcessArtifact Artifact
	PostProcessUi       Ui
}

func (t *MockPostProcessor) Configure(configs ...interface{}) error {
	t.ConfigureCalled = true
	t.ConfigureConfigs = configs
	return t.ConfigureError
}

<<<<<<< HEAD
func (t *MockPostProcessor) PostProcess(ctx context.Context, ui Ui, a Artifact) (Artifact, bool, error) {
=======
func (t *MockPostProcessor) PostProcess(ui Ui, a Artifact) (Artifact, bool, bool, error) {
>>>>>>> b7d62b2a
	t.PostProcessCalled = true
	t.PostProcessArtifact = a
	t.PostProcessUi = ui

	return &MockArtifact{
		IdValue: t.ArtifactId,
	}, t.Keep, t.ForceOverride, t.Error
}<|MERGE_RESOLUTION|>--- conflicted
+++ resolved
@@ -25,11 +25,7 @@
 	return t.ConfigureError
 }
 
-<<<<<<< HEAD
-func (t *MockPostProcessor) PostProcess(ctx context.Context, ui Ui, a Artifact) (Artifact, bool, error) {
-=======
-func (t *MockPostProcessor) PostProcess(ui Ui, a Artifact) (Artifact, bool, bool, error) {
->>>>>>> b7d62b2a
+func (t *MockPostProcessor) PostProcess(ctx context.Context, ui Ui, a Artifact) (Artifact, bool, bool, error) {
 	t.PostProcessCalled = true
 	t.PostProcessArtifact = a
 	t.PostProcessUi = ui
