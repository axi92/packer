package packer

import (
	"bytes"
	"fmt"
	"github.com/mitchellh/packer/common/uuid"
	"os"
	"strconv"
	"strings"
	"text/template"
	"time"
)

// InitTime is the UTC time when this package was initialized. It is
// used as the timestamp for all configuration templates so that they
// match for a single build.
var InitTime time.Time

func init() {
	InitTime = time.Now().UTC()
}

// ConfigTemplate processes string data as a text/template with some common
// elements and functions available. Plugin creators should process as
// many fields as possible through this.
type ConfigTemplate struct {
	UserVars map[string]string

	root *template.Template
	i    int
}

// NewConfigTemplate creates a new configuration template processor.
func NewConfigTemplate() (*ConfigTemplate, error) {
	result := &ConfigTemplate{
		UserVars: make(map[string]string),
	}

	result.root = template.New("configTemplateRoot")
	result.root.Funcs(template.FuncMap{
		"env":       templateDisableEnv,
		"pwd":       templatePwd,
		"isotime":   templateISOTime,
		"timestamp": templateTimestamp,
		"user":      result.templateUser,
		"uuid":      templateUuid,
		"upper":     strings.ToUpper,
		"lower":     strings.ToLower,
	})

	return result, nil
}

// Process processes a single string, compiling and executing the template.
func (t *ConfigTemplate) Process(s string, data interface{}) (string, error) {
	tpl, err := t.root.New(t.nextTemplateName()).Parse(s)
	if err != nil {
		return "", err
	}

	buf := new(bytes.Buffer)
	if err := tpl.Execute(buf, data); err != nil {
		return "", err
	}

	return buf.String(), nil
}

// Validate the template.
func (t *ConfigTemplate) Validate(s string) error {
	root, err := t.root.Clone()
	if err != nil {
		return err
	}

	_, err = root.New("template").Parse(s)
	return err
}

// Add additional functions to the template
func (t *ConfigTemplate) Funcs(funcs template.FuncMap) {
	t.root.Funcs(funcs)
}

func (t *ConfigTemplate) nextTemplateName() string {
	name := fmt.Sprintf("tpl%d", t.i)
	t.i++
	return name
}

// User is the function exposed as "user" within the templates and
// looks up user variables.
func (t *ConfigTemplate) templateUser(n string) (string, error) {
	result, ok := t.UserVars[n]
	if !ok {
		return "", fmt.Errorf("unknown user var: %s", n)
	}

	return result, nil
}

func templateDisableEnv(n string) (string, error) {
	return "", fmt.Errorf(
		"Environmental variables can only be used as default values for user variables.")
}

func templateDisableUser(n string) (string, error) {
	return "", fmt.Errorf(
		"User variable can't be used within a default value for a user variable: %s", n)
}

func templateEnv(n string) string {
	return os.Getenv(n)
}

<<<<<<< HEAD
func templateISOTime() string {
	return InitTime.Format(time.RFC3339)
=======
func templateISOTime(timeFormat ...string) (string, error) {
	if len(timeFormat) == 0 {
		return time.Now().UTC().Format(time.RFC3339), nil
	}
	
	if len(timeFormat) > 1 {
		return "", fmt.Errorf("too many values, 1 needed: %v", timeFormat)
	}
	
	return time.Now().UTC().Format(timeFormat[0]), nil
>>>>>>> 04d9b0a1
}

func templatePwd() (string, error) {
	return os.Getwd()
}

func templateTimestamp() string {
	return strconv.FormatInt(InitTime.Unix(), 10)
}

func templateUuid() string {
	return uuid.TimeOrderedUUID()
}<|MERGE_RESOLUTION|>--- conflicted
+++ resolved
@@ -113,21 +113,16 @@
 	return os.Getenv(n)
 }
 
-<<<<<<< HEAD
-func templateISOTime() string {
-	return InitTime.Format(time.RFC3339)
-=======
 func templateISOTime(timeFormat ...string) (string, error) {
 	if len(timeFormat) == 0 {
 		return time.Now().UTC().Format(time.RFC3339), nil
 	}
-	
+
 	if len(timeFormat) > 1 {
 		return "", fmt.Errorf("too many values, 1 needed: %v", timeFormat)
 	}
-	
+
 	return time.Now().UTC().Format(timeFormat[0]), nil
->>>>>>> 04d9b0a1
 }
 
 func templatePwd() (string, error) {
