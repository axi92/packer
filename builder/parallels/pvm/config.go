--- conflicted
+++ resolved
@@ -54,49 +54,16 @@
 	}
 
 	// Prepare the errors
-<<<<<<< HEAD
 	var errs *packer.MultiError
 	errs = packer.MultiErrorAppend(errs, c.FloppyConfig.Prepare(&c.ctx)...)
 	errs = packer.MultiErrorAppend(errs, c.OutputConfig.Prepare(&c.ctx, &c.PackerConfig)...)
 	errs = packer.MultiErrorAppend(errs, c.PrlctlConfig.Prepare(&c.ctx)...)
+	errs = packer.MultiErrorAppend(errs, c.PrlctlPostConfig.Prepare(&c.tpl)...)
 	errs = packer.MultiErrorAppend(errs, c.PrlctlVersionConfig.Prepare(&c.ctx)...)
 	errs = packer.MultiErrorAppend(errs, c.RunConfig.Prepare(&c.ctx)...)
 	errs = packer.MultiErrorAppend(errs, c.ShutdownConfig.Prepare(&c.ctx)...)
 	errs = packer.MultiErrorAppend(errs, c.SSHConfig.Prepare(&c.ctx)...)
 	errs = packer.MultiErrorAppend(errs, c.ToolsConfig.Prepare(&c.ctx)...)
-=======
-	errs := common.CheckUnusedConfig(md)
-	errs = packer.MultiErrorAppend(errs, c.FloppyConfig.Prepare(c.tpl)...)
-	errs = packer.MultiErrorAppend(errs, c.OutputConfig.Prepare(c.tpl, &c.PackerConfig)...)
-	errs = packer.MultiErrorAppend(errs, c.PrlctlConfig.Prepare(c.tpl)...)
-	errs = packer.MultiErrorAppend(errs, c.PrlctlPostConfig.Prepare(c.tpl)...)
-	errs = packer.MultiErrorAppend(errs, c.PrlctlVersionConfig.Prepare(c.tpl)...)
-	errs = packer.MultiErrorAppend(errs, c.RunConfig.Prepare(c.tpl)...)
-	errs = packer.MultiErrorAppend(errs, c.ShutdownConfig.Prepare(c.tpl)...)
-	errs = packer.MultiErrorAppend(errs, c.SSHConfig.Prepare(c.tpl)...)
-	errs = packer.MultiErrorAppend(errs, c.ToolsConfig.Prepare(c.tpl)...)
-
-	templates := map[string]*string{
-		"source_path": &c.SourcePath,
-		"vm_name":     &c.VMName,
-	}
-
-	for n, ptr := range templates {
-		var err error
-		*ptr, err = c.tpl.Process(*ptr, nil)
-		if err != nil {
-			errs = packer.MultiErrorAppend(
-				errs, fmt.Errorf("Error processing %s: %s", n, err))
-		}
-	}
-
-	for i, command := range c.BootCommand {
-		if err := c.tpl.Validate(command); err != nil {
-			errs = packer.MultiErrorAppend(errs,
-				fmt.Errorf("Error processing boot_command[%d]: %s", i, err))
-		}
-	}
->>>>>>> 1365627e
 
 	if c.SourcePath == "" {
 		errs = packer.MultiErrorAppend(errs, fmt.Errorf("source_path is required"))
